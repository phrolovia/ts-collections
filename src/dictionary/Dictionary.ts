--- conflicted
+++ resolved
@@ -43,22 +43,7 @@
     }
 
     * [Symbol.iterator](): Iterator<KeyValuePair<TKey, TValue>> {
-<<<<<<< HEAD
-        for (const pair of this.keyValueTree) {
-            yield pair;
-        }
-    }
-
-    /**
-     * @deprecated
-     */
-    public static from<TSourceKey, TSourceValue>(source: Iterable<KeyValuePair<TSourceKey, TSourceValue>>,
-                                                 keyComparator?: OrderComparator<TSourceKey>,
-                                                 valueComparator?: EqualityComparator<TSourceValue>): Dictionary<TSourceKey, TSourceValue> {
-        return new Dictionary<TSourceKey, TSourceValue>(keyComparator, valueComparator, source);
-=======
         yield* this.keyValueTree;
->>>>>>> 561d3e54
     }
 
     public add(key: TKey, value: TValue): TValue {
