--- conflicted
+++ resolved
@@ -1,10 +1,6 @@
 {
     "name": "@discordelia/ts-collections",
-<<<<<<< HEAD
-    "version": "5.2.1",
-=======
     "version": "6.0.0",
->>>>>>> c52230be
     "description": "A collection of wrappers for common data structures in TypeScript",
     "main": "dist/index.js",
     "module": "dist/index.es.js",
